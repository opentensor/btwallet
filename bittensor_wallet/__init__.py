--- conflicted
+++ resolved
@@ -11,9 +11,8 @@
     wallet,
 )
 
-<<<<<<< HEAD
 __version__ = "3.0.0"
-=======
+
 # classes
 Config = Config
 Keyfile = Keyfile
@@ -26,7 +25,4 @@
 keyfile = keyfile
 keypair = keypair
 utils = utils
-wallet = wallet
-
-__version__ = "2.1.3"
->>>>>>> 93d157d2
+wallet = wallet