# Changelog

<<<<<<< HEAD
=======
## 2.1.2 /2024-11-27

## What's Changed
* Removes ansible from requirements. But the second requirements. by @thewhaleking in https://github.com/opentensor/btwallet/pull/74

**Full Changelog**: https://github.com/opentensor/btwallet/compare/v2.1.1...v2.1.2

>>>>>>> 6ebb39b4
## 2.1.1 /2024-11-18

## What's Changed
* Fix ruff by @camfairchild in https://github.com/opentensor/btwallet/pull/62
* add rustup to CI by @camfairchild in https://github.com/opentensor/btwallet/pull/63
* Fix `~/` in wallet path by @roman-opentensor in https://github.com/opentensor/btwallet/pull/67
* Removes ansible as requirement by @thewhaleking in https://github.com/opentensor/btwallet/pull/68
* fix: Prevent infinite loop when password is not strong enough by @Ham3798 in https://github.com/opentensor/btwallet/pull/60
* Add base and mro updating logic before add Wallet Keypair class to the main_module by @roman-opentensor in https://github.com/opentensor/btwallet/pull/69

## New Contributors
* @Ham3798 made their first contribution in https://github.com/opentensor/btwallet/pull/60

**Full Changelog**: https://github.com/opentensor/btwallet/compare/v2.1.0...v2.1.1

## 2.1.0 /2024-11-12

## What's Changed

* Fix hot/coldkey passwords in env by @roman-opentensor in https://github.com/opentensor/btwallet/pull/55
* Fix wallet paths outside userhome by @camfairchild in https://github.com/opentensor/btwallet/pull/59
* fix https://github.com/opentensor/btwallet/issues/51 by @camfairchild in https://github.com/opentensor/btwallet/pull/56
* password fixes and new PasswordError by @roman-opentensor 

**Full Changelog**: https://github.com/opentensor/btwallet/compare/v2.0.2...v2.1.0

## 2.0.2 /2024-10-10

## What's Changed

* Add the ability to use environment variables to store hot/coldkey passwords by @roman-opentensor in https://github.com/opentensor/btwallet/pull/46
* Fix wallet paths outside userhome by @camfairchild in https://github.com/opentensor/btwallet/pull/59
* fix https://github.com/opentensor/btwallet/issues/51 by @camfairchild in https://github.com/opentensor/btwallet/pull/56
* password fixes by @roman-opentensor 
* fix/roman/fix-config-parsing by @roman-opentensor in https://github.com/opentensor/btwallet/pull/47

**Full Changelog**: https://github.com/opentensor/btwallet/compare/v2.0.1...v2.0.2

## 2.0.1 /2024-10-04

## What's Changed
* add keypair getter to Keyfile by @roman-opentensor in https://github.com/opentensor/btwallet/pull/41
* fix/roman/avoid-double-asking-password-in-unlocking by @roman-opentensor in https://github.com/opentensor/btwallet/pull/43

**Full Changelog**: https://github.com/opentensor/btwallet/compare/v2.0.0...v2.0.1

## 2.0.0 /2024-10-03

## What's Changed

# Revamped Bittensor Wallet written in Rust from the ground up

* Updates Changelog by @ibraheem-opentensor in 5966932
* Merge conflicts. by @opendansor in a5d0ebd
* Bumps to 2.0.0 by @ibraheem-opentensor in fbc835e
* Bumps to a5 by @ibraheem-opentensor in ff7ab41
* Feat/ci/add release (#38) by @Cameron Fairchild in ffc995b
* remove utils by @Cameron Fairchild in a4521a4
* Merge pull request #31 from opentensor/rajk/update-README by @Roman in 7904b81
* update tests by @Roman in 1ba42fc
* Add re-trying to type the password after wallet creation by @Roman in 60ec77a
* move `keypair::Keypair.private_key` outside the python scope by @Roman in 241fcd0
* use pypi trusted release by @Cameron Fairchild in e5d4c49
* chore: ruff by @Cameron Fairchild in 0c051db
* Cam/no excepts (#32) by @Cameron Fairchild in 6685852
* wallet.hotkey.ss58_address doesn't ask typing pass after waller.unlock_hotkey() by @Roman in 591889d
* wallet.coldkey.ss58_address doesn't ask typing pass after waller.unlock_coldkey() by @Roman in fde4794
* Fix typos in status messages by @opendansor in 6953184
* delete double import by @Roman in a02ec3a
* Merge remote-tracking branch 'origin/main-rust' into main-rust by @Roman in 1979480
* fix panic error to KeyFileError by @Roman in 8388ddb
* remove import by @Cameron Fairchild in f186944
* wrap with err by @Cameron Fairchild in 246988b
* Refactor error handling in keyfile.rs by @opendansor in b294357
* update config::Config -> add getters by @Roman in f03db92
* Add wallet::Wallet.add_args by @Roman in 192c447
* try eval bound with import first by @Cameron Fairchild in 3f122b1
* Adds extra line after print by @ibraheem-opentensor in 2cbf0cb
* chore: clippy by @Cameron Fairchild in 0aa5877
* add prompt and prompt password by @Cameron Fairchild in 19dfabf
* Updated readme docs by @Watchmaker in 7bf89dd
* Add getters for name and path in Keyfile by @opendansor in 8c31b65
* use pythons stdout (#30) by @Cameron Fairchild in 9566fc2
* Add getter methods for wallet name, path, and hotkey by @opendansor in e8eb8ff
* add tests to readme by @Roman in 984a43f
* add ScaleCodec to keypair::Keypair.sign and keypair::Keypair.verify by @Roman in de21752
* fix create_from_seed (add union str, bytes) processing by @Roman in 29fc083
* Merge remote-tracking branch 'origin/rust-fix-test' into rust-fix-test by @Roman in b8b23e0
* unused imports by @Roman in 1b5c8c3
* add version by @Cameron Fairchild in 4863a39
* add back extension-module feature by @Cameron Fairchild in 25ae0cb
* move assert into match arm by @Cameron Fairchild in b775256
* Refactor keypair decoding and wallet initialization by @opendansor in 228886b
* use new instead of init by @Cameron Fairchild in 9cee953
* add *args, **kwargs by @Roman in 2659496
* update for wallets properties by @Roman in f822741
* Merge remote-tracking branch 'origin/main-rust' into main-rust by @Roman in f3fd9c4
* use direct import for error types in utils.rs by @Roman in e8d1124
* use direct import for error types in wallet.rs by @Roman in 19baa56
* use direct import for error types in keypair.rs by @Roman in ded234c
* update .gitignore by @Roman in 562bf4a
* use direct import for errors types in keyfile.rs by @Roman in 665a2b2
* Update version to 2.0.0 by @opendansor in 8ff86e5
* add `rpassword::prompt_password` instead of input for asking password. by @Roman in dd3afcc
* can't mock functions that are not implemented yet (rust doesn't accept this way). This limits testing from Python. temporarily commenting on mocking tests. by @Roman in 2726151
* update types of errors in keypair by @Roman in 881790a
* update types of errors in keypair by @Roman in e06cf62
* update errors by @Roman in 80bb4f3
* update ConfigurationError usage for Keypair::new by @Roman in 4f0280a
* add bittensor_wallet.keypair submodule by @Roman in ed4d619
* add error into the module by @Roman in dfe99b0
* add pyo3 signature to  keypair::Keypair methods (functions) by @Roman in ff4b65e
* improve keyfile::Keyfile.new logic by @Roman in c2d7692
* add errors::ConfigurationError by @Roman in 490f980
* fix classic import logic by @Roman in 199c748
* add export for wallet::display_mnemonic_msg by @Roman in 62b108b
* improve keyfile::Keyfile.__str__() by @Roman in c26397a
* add #[pyclass(subclass)] ability for main classes, add mock subpackage by @Roman in 5590e00
* update README (import logic) by @Roman in 31eb915
* Fix keypair::Keypair.create_from_encrypted_json by @Roman in 1562c5d
* lib.rs -> add classes on the package top level by @Roman in 1df5a6f
* README -> add test `create_from_encrypted_json` by @Roman in 19bcd43
* README, refactoring by @Roman in 25e9e14
* README, refactoring by @Roman in 9cb9071
* update python package structure by @Roman in 3e54d2b
* add errors::KeyFileError, add its usage in the same way as in python wallet by @Roman in 58728b4
* create correct python package structure by @Roman in af44b18
* temporarily remove incorrect private key usage in `create_from_encrypted_json` by @Roman in a4c433e
* keypair::Keypair.create_from_encrypted_json by @Roman in 1a36312
* import cleanup by @Roman in f2137d5
* deps cleanup by @Roman in 82bf3ca
* cls annotations fix by @Roman in b3c6e24
* add keypair::Keypair.create_from_encrypted_json by @Roman in e590f1f
* fixes by @Roman in f964492
* cleanup by @Roman in a54324d
* add wallet::Wallet.regenerate_coldkeypub, coldkey_file, coldkeypub_file, set_coldkey, set_coldkeypub, get_coldkeypub, get_coldkey, get_hotkey, regenerate_coldkey by @Roman in 90d343c
* fix keypair::Keypair.mnemonic() by @Roman in bdd30ba
* Merge remote-tracking branch 'origin/main-rust' into main-rust by @Roman in b3f00e6
* add wallet::Wallet.regenerate_hotkey, wallet::Wallet.set_hotkey, wallet::Wallet.hotkey_file, update constants wallet path by @Roman in 431b7f7
* Add comprehensive tests for keyfile.rs by @opendansor in 99109e8
* Refactor wallet initialization to use config defaults by @Roman in 5041c3c
* fix cc compiler problem by @Roman in c085bce
* add some empty functions into wallet::Wallet by @Roman in 4a3213a
* add empty structure to wallet create, create some of the functions by @Roman in 67a1791
* make keypair::Keypair.create_from_uri public by @Roman in 9e01b53
* add list of functions into wallet.rs by @Roman in cbef1c1
* fix keyfile.rs by @Roman in 64fa38f
* update config by @Roman in a5c699f
* add wallet::Wallet.create_if_non_existent by @Roman in 247573a
* activate GPG key by @Roman in 235a0de
* Refactor keyfile encryption error handling by @Roman in 51c2c11
* Refactor `decrypt` to handle errors with `PyResult` by @opendansor in db1561b
* Merge remote-tracking branch 'origin/main-rust' into main-rust by @opendansor in faf282f
* Improve file encryption and decryption error handling by @opendansor in 1090dc1
* add keypair::Keypair.check_and_update_encryption by @Roman in b8ea5a3
* add keypair::Keypair.get_keypair by @Roman in 7b69e6b
* commented keypair getter by @Roman in b9d7b43
* add keyfile::Keyfile.is_encrypted by @Roman in 72c384d
* move nacl_decrypt and legacy_decrypt into decrypt_keyfile_data by @Roman in 72f79c8
* add keypair::Keypair.set_keypair, fix: keypair::encrypt_keyfile_data, add printing messages by @Roman in f96d2fd
* Refactor `set_keypair` to handle encryption and file writing by @opendansor in 026702c
* Merge remote-tracking branch 'origin/main-rust' into main-rust by @Roman in 0509f4f
* add keypair::decrypt_keyfile_data by @Roman in 9217363
* Update error handling and getter methods in keyfile.rs by @opendansor in 141b941
* update docstring + add pyo3 signature by @Roman in 6a163df
* update docstring by @Roman in 80a4dcf
* Merge remote-tracking branch 'origin/main-rust' into main-rust by @Roman in 827bee1
* add keyfile::encrypt_keyfile_data by @Roman in 86a43f7
* Add legacy keyfile encryption function by @opendansor in ebd82b2
* Pins py-bip39-bindings (#25) by @ibraheem-opentensor in 8491a77
* add keyfile::keyfile_data_encryption_method by @Roman in a6f84aa
* fix input logic and messages by @Roman in c7023bf
* Enable encryption detection functions by @opendansor in 8745397
* Adds changelog (#24) by @ibraheem-opentensor in 7ce313c
* update README.md -> tests by @Roman in 2e59bf4
* update README.md -> tests by @Roman in 120a456
* remove unused prefixes and pub sign by @Roman in 9fc24ac
* formatter by @Roman in e3c6eae
* add pyo3 - signature: green build by @Roman in bdd1d02
* Refactor keyfile functions to use PyBytes instead of Vec<u8> by @opendansor in fc97001
* Deployment script + updates (#23) by @ibraheem-opentensor in aebb643
* update deps in Cargo.toml by @Roman in b9d25e1
* add TODOs by @Roman in 384345c
* Merge remote-tracking branch 'origin/main-rust' into main-rust by @Roman in 0550d80
* add Keyfile::is_encrypted by @Roman in 766fad9
* Enable keyfile serialization and password validation by @opendansor in 8e8696a
* add Keyfile::_read_keyfile_data_from_file, Keyfile::is_writable by @Roman in 0544c31
* add Keyfile::is_readable by @Roman in 8a6fbd2
* add Keyfile::exists_on_device update by @Roman in 98f45cd
* add Keyfile::_write_keyfile_data_to_file by @Roman in 5b738f3
* add Keyfile::_may_overwrite by @Roman in 2689b78
* Merge remote-tracking branch 'origin/main-rust' into main-rust by @Roman in 57bc8be
* add Keyfile::make_dirs by @Roman in 86964e4
* Add keyfile-related functions to library by @opendansor in 127f3c6
* add Keyfile::exists_on_device by @Roman in 53ae243
* add Keyfile.rs structure by @Roman in cf8af98
* add Keyfile.rs structure by @Roman in 456d2c2
* cargo files update by @Roman in 7eff490
* frm by @Roman in bb92e45
* Add comments with keyfile.py usage across the wallet, btcli, sdk by @Roman in b6ecbae
* cargo clippy GREEN by @Roman in 777039a
* cargo fmt by @Roman in 11d5803
* GREEEEN BUILD by @Roman in bb89aa4
* update Cargo.toml by @Roman in 5d8e837
* add funcs to the pymodule in the lib.rs by @Roman in fc8d30f
* update README.md by @Roman in 9e4f300
* utils done by @Roman in dbe7f66
* update README.md by @Roman in 2a0d92d
* keep support crypto_type 1 only (sr25519) by @Roman in 0fa29bc
* add utils::get_ss58_format + test by @Roman in 520b1d9
* fix utils::is_valid_ss58_address function + test by @Roman in d4c91ff
* fix utils::is_valid_ss58_address function by @Roman in fe5bd41
* Merge remote-tracking branch 'origin/main-rust' into main-rust by @Roman in cb458e6
* add verify function + manual test case by @Roman in 67b03f1
* BROKEN: Add SS58 address validation utility by @opendansor in 7075052
* add sign function + manual test case by @Roman in a113cb6
* add the checker `If public_key is missing (ss58_address wasn't created), return an error` by @Roman in 366da8e
* add creation with ss58_address by @Roman in b35e4c5
* remove comments from public_key getter by @Roman in 644bb04
* update manual test script by @Roman in 46dde7d
* add creating from public_key by @Roman in 78e1dd8
* fix ci by @Roman in ab8b8c3
* update README with a test for Keypair by @Roman in 7101925
* add print for test by @Roman in 26821a2
* Minimum functionality done by @Roman in 2f18751
* add __repr__ and __str__ by @Roman in bed0f13
* all fields in Keypair work by @Roman in a70ce44
* add getters ss58_address and seed_hex by @Roman in 4829eae
* add pair by @Roman in 0bfac83
* impl Default for Keypair by @Roman in 5e0c146
* empty struct Keypair and getters by @Roman in 6ee130a
* convert private_key to bytes by @Roman in 0b93c3c
* convert public_key to bytes by @Roman in 7ae4ad4
* update structure by @Roman in e5174b1
* delete pyproject.toml by @Roman in 628291f
* fix Keypair `#pyclass` macros by @Roman in 6f9005c
* update structure by @Roman in 7d8db72
* working by @Roman in 14c8275
* update python package folder name by @Roman in 07ce2d6
* update structure by @Roman in 171fdd1
* wip restructure by @Gus in 258e702
* Test signed commit by @Gus in 91f2c2c
* Merge pull request #21 from opentensor/fix/roman/cryptography-version-to-43.0.1 by @Roman in be61bd9
* bump up cryptography version until 43.0.1 by @Roman in 5e3726d
* Apply changes from #2237 (#18) by @Benjamin Himes in 83983f9
* Merge pull request #20 from opentensor/feat/roman/bump-up-version by @Roman in 89ba61f
* bump up the version by @Roman in 527a7aa
* Merge pull request #19 from opentensor/feat/thewhaleking/raise-exception-on-unlock-failure by @Benjamin Himes in 8e724c1
* Raises a KeyFileError when one is encountered when unlocking. by @Benjamin Himes in fdef4ba
* encrypt using secret box access by @Gus in 2faf3a4
* wallet integration with python wip by @Gus in 218ccad
* Merge pull request #17 from opentensor/fix/update-mnemonic-command by @ibraheem-opentensor in 5fa01d9
* Updates mnemonic command output by @ibraheem-opentensor in 7789a9a
* clean up by @Gus in a3b58d5
* adds coldkey gen by @Gus in 88eb46b
* password working - needs cleanup by @Gus in 6ce4476
* docs and signing working by @Gus in 742fbb4
* testing sign by @Gus in 4b668e4
* clean up and todos by @Gus in 4987d39
* fmt by @Gus in 722c9e9
* feat: wallet & hotkey file write by @Gus in 411d7be
* feat: mnemonic & hotkey pair by @Gus in 43a4704
* adds tests by @Gus in e8a2ac6
* adds documentation by @Gus in f903f03

## New Contributors
* @camfairchild made their first contribution in https://github.com/opentensor/btwallet/pull/30
* @rajkaramchedu made their first contribution in https://github.com/opentensor/btwallet/pull/31
* @opendansor made their first contribution in 707505209df4089581d4d2ca17b26a6e162c7f05

**Full Changelog**: https://github.com/opentensor/btwallet/commits/v2.0.0

## 1.0.0 /2024-09-25

## What's Changed

Bittensor wallet separated as a standalone package:

* Release 1.0.0 - Changelog by @ibraheem-opentensor in https://github.com/opentensor/btwallet/pull/24
* Deployment script + updates by @ibraheem-opentensor in https://github.com/opentensor/btwallet/pull/23
* bump up cryptography version until 43.0.1 by @roman-opentensor in https://github.com/opentensor/btwallet/pull/21
* bump up the version by @roman-opentensor in https://github.com/opentensor/btwallet/pull/20
* Raises a KeyFileError when one is encountered when unlocking. by @thewhaleking in https://github.com/opentensor/btwallet/pull/19
* Password unlocking changes  by @thewhaleking in https://github.com/opentensor/btwallet/pull/18
* Updates mnemonic command output by @ibraheem-opentensor in https://github.com/opentensor/btwallet/pull/17
* Add `unlock_hotkeypub` method to the wallet. Add unit tests. by @roman-opentensor in https://github.com/opentensor/btwallet/pull/12
* Add `unlock_hotkey` method to the wallet. Add unit tests. by @roman-opentensor in https://github.com/opentensor/btwallet/pull/11
* Add unlock method for wallet coldkey by @thewhaleking in https://github.com/opentensor/btwallet/pull/10
* License fix by @roman-opentensor in https://github.com/opentensor/btwallet/pull/9
* bug/roman/requirements by @roman-opentensor in https://github.com/opentensor/btwallet/pull/8
* Initial commit: circleci testing config by @ibraheem-opentensor in https://github.com/opentensor/btwallet/pull/6
* Fix flaky tests by @roman-opentensor in https://github.com/opentensor/btwallet/pull/5
* Bump substrate-interface to 1.7.9 by @thewhaleking in https://github.com/opentensor/btwallet/pull/3
* Massive wallet change after copy-paste by @roman-opentensor in https://github.com/opentensor/btwallet/pull/1

## New Contributors
* @roman-opentensor made their first contribution in https://github.com/opentensor/btwallet/pull/1
* @thewhaleking made their first contribution in https://github.com/opentensor/btwallet/pull/3
* @ibraheem-opentensor made their first contribution in https://github.com/opentensor/btwallet/pull/6<|MERGE_RESOLUTION|>--- conflicted
+++ resolved
@@ -1,7 +1,5 @@
 # Changelog
 
-<<<<<<< HEAD
-=======
 ## 2.1.2 /2024-11-27
 
 ## What's Changed
@@ -9,7 +7,6 @@
 
 **Full Changelog**: https://github.com/opentensor/btwallet/compare/v2.1.1...v2.1.2
 
->>>>>>> 6ebb39b4
 ## 2.1.1 /2024-11-18
 
 ## What's Changed
