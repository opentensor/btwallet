--- conflicted
+++ resolved
@@ -14,11 +14,7 @@
 
 use dirs::home_dir;
 
-<<<<<<< HEAD
-// TODO: Replace alias with imports
 type PyRuntimeError = KeyFileError;
-=======
->>>>>>> a02ec3a2
 
 /// Display the mnemonic and a warning message to keep the mnemonic safe.
 #[pyfunction]
