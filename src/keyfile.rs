use std::env;
use pyo3::prelude::*;
use crate::keypair::Keypair;

<<<<<<< HEAD
use std::fs;
use std::path::Path;
=======

const NACL_SALT: &[u8] = b"\x13q\x83\xdf\xf1Z\t\xbc\x9c\x90\xb5Q\x879\xe9\xb1";

/// Serializes keypair object into keyfile data.
///
///     Args:
///         keypair (Keypair): The keypair object to be serialized.
///     Returns:
///         data (bytes): Serialized keypair data.
#[pyfunction]
pub fn serialized_keypair_to_keyfile_data(_py: Python, keypair: &Keypair) -> PyResult<Vec<u8>> {
    // TODO: implement this function
    unimplemented!();
}

/// Deserializes Keypair object from passed keyfile data.
///
///     Args:
///         keyfile_data (bytes): The keyfile data as bytes to be loaded.
///     Returns:
///         keypair (Keypair): The Keypair loaded from bytes.
///     Raises:
///         KeyFileError: Raised if the passed bytes cannot construct a keypair object.
#[pyfunction]
pub fn deserialize_keypair_from_keyfile_data(_py: Python, keyfile_data: Vec<u8>) -> PyResult<Keypair> {
    // TODO: implement this function
    unimplemented!();
}

/// Validates the password against a password policy.
///
///     Args:
///         password (str): The password to verify.
///     Returns:
///         valid (bool): ``True`` if the password meets validity requirements.
#[pyfunction]
pub fn validate_password(_py: Python, password: &str) -> PyResult<bool> {
    // TODO: implement this function
    unimplemented!();
}


/// Returns `true` if the keyfile data is NaCl encrypted.
///
/// # Arguments
///
/// * `keyfile_data` - Bytes to validate
///
/// # Returns
///
/// * `is_nacl` - `true` if the data is ansible encrypted.
#[pyfunction]
pub fn keyfile_data_is_encrypted_nacl(_py: Python, keyfile_data: Vec<u8>) -> PyResult<bool> {
    // TODO: Implement the function
    unimplemented!();
}

/// Returns true if the keyfile data is ansible encrypted.
///
/// # Args
/// * `keyfile_data` - The bytes to validate.
///
/// # Returns
/// * `is_ansible` - True if the data is ansible encrypted.
#[pyfunction]
pub fn keyfile_data_is_encrypted_ansible(_py: Python, keyfile_data: Vec<u8>) -> PyResult<bool> {
    // TODO: Implement the function
    unimplemented!()
}

/// Returns true if the keyfile data is legacy encrypted.
///
/// # Args
/// * `keyfile_data` - The bytes to validate.
///
/// # Returns
/// * `is_legacy` - `true` if the data is legacy encrypted.
#[pyfunction]
pub fn keyfile_data_is_encrypted_legacy(_py: Python, keyfile_data: Vec<u8>) -> PyResult<bool> {
    // TODO: Implement the function
    unimplemented!()
}

/// Returns `true` if the keyfile data is encrypted.
///
/// # Args
/// * `keyfile_data` - The bytes to validate.
///
/// # Returns
/// * `is_encrypted` - `true` if the data is encrypted.
#[pyfunction]
pub fn keyfile_data_is_encrypted(_py: Python, keyfile_data: Vec<u8>) -> PyResult<bool> {
    // TODO: Implement the function
    unimplemented!()
}

/// Returns type of encryption method as a string.
///
/// # Args
///
/// * `keyfile_data` - Bytes to validate.
///
/// # Returns
///
/// * A string representing the name of encryption method.
#[pyfunction]
pub fn keyfile_data_encryption_method(_py: Python, keyfile_data: Vec<u8>) -> PyResult<String> {
    // TODO: Implement the function.
    unimplemented!()
}

/// legacy_encrypt_keyfile_data.
///
/// # Args
///
/// * `keyfile_data` - Bytes of data from the keyfile.
///
/// * `password` - Optional string that represents the password.
///
/// # Returns
///
/// * `encrypted_data` - The encrypted keyfile data in bytes.
#[pyfunction]
pub fn legacy_encrypt_keyfile_data(_py: Python, keyfile_data: Vec<u8>, password: Option<String>, ) -> PyResult<Vec<u8>> {
    // TODO: Implement the body of the function
    unimplemented!()
}

/// Encrypts the passed keyfile data using ansible vault.
///
/// # Args
/// * `keyfile_data` - The bytes to encrypt.
/// * `password` - The password used to encrypt the data. If `None`, asks for user input.
///
/// # Returns
/// * `encrypted_data` - The encrypted data.
#[pyfunction]
pub fn encrypt_keyfile_data(_py: Python, keyfile_data: Vec<u8>, password: Option<String>) -> PyResult<Vec<u8>> {
    // TODO: Implement the function
    unimplemented!()
}

/// Retrieves the cold key password from the environment variables.
///
/// # Args
/// * `coldkey_name` - The name of the cold key.
///
/// # Returns
/// * `Option<String>` - The password retrieved from the environment variables, or `None` if not found.
#[pyfunction]
pub fn get_coldkey_password_from_environment(_py: Python, coldkey_name: String) -> PyResult<Option<String>> {
    let password = env::var(coldkey_name).ok();
    Ok(password)
}

/// Decrypts the passed keyfile data using ansible vault.
///
/// # Args
/// * `keyfile_data` - The bytes to decrypt.
/// * `password` - The password used to decrypt the data. If `None`, asks for user input.
/// * `coldkey_name` - The name of the cold key. If provided, retrieves the password from environment variables.
///
/// # Returns
/// * `decrypted_data` - The decrypted data.
#[pyfunction]
pub fn decrypt_keyfile_data(_py: Python, keyfile_data: Vec<u8>, password: Option<String>, coldkey_name: Option<String>, ) -> PyResult<Vec<u8>> {
    // TODO: Implement the function
    unimplemented!()
}

>>>>>>> 127f3c65


#[pyclass]
pub struct Keyfile {
    path: String,
    name: String,
}

#[pymethods]
impl Keyfile {

    #[new]
    #[pyo3(signature = (path, name))]
    pub fn new (path: String, name: String) -> PyResult<Self> {
        Ok(
            Keyfile {
                path,
                name
            }
        )
    }

    fn __str__(&self) -> PyResult<String> {
        Ok(format!("Keyfile ({} encrypted, {})>", self.path, self.name))
    }

    fn __repr__(&self) -> PyResult<String> {
        self.__str__()
    }

    /// Returns the keypair from path, decrypts data if the file is encrypted.
    #[getter]
    pub fn keypair(&self) -> PyResult<bool> {
        Ok(true)
    }

    /// Returns the keyfile data under path.
    #[getter]
    pub fn data(&self) -> PyResult<bool> {
        Ok(true)
    }

    /// Returns the keyfile data under path.
    #[getter]
    pub fn keyfile_data(&self) -> PyResult<bool> {
        Ok(true)
    }

    /// Writes the keypair to the file and optionally encrypts data.
    #[pyo3(signature = (keypair, encrypt = true, overwrite = false, password = None))]
    pub fn set_keypair(&self, keypair: Keypair, encrypt: bool, overwrite: bool, password: Option<String>)  {
        //set keypair
        println!("{:?} {:?} {:?} {:?}", keypair.ss58_address(), encrypt, overwrite, password);
    }

    // TODO (devs): rust creates the same function automatically by `keypair` getter function and the error accuses. We need to understand how to avoid this.
    // /// Returns the keypair from the path, decrypts data if the file is encrypted.
    // #[pyo3(signature = (password = None))]
    // pub fn get_keypair(&self, password: Option<String>) -> PyResult<bool> {
    //     println!("{:?}", password);
    //     Ok(true)
    // }

    /// Creates directories for the path if they do not exist.
    pub fn make_dirs(&self) -> PyResult<()> {
        // convert String to Path
        let path: &Path = self.path.as_ref();
        if let Some(directory) = path.parent() {
            // check if the dir is exit already
            if !directory.exists() {
                // create the dir if not
                fs::create_dir_all(directory)?;
            }
        }
        Ok(())
    }

    /// Returns ``True`` if the file exists on the device.
    pub fn exists_on_device(&self) -> PyResult<bool> {
        let path: &Path = self.path.as_ref();
        match fs::metadata(path) {
            Ok(metadata) => Ok(metadata.is_file()),
            Err(_) => Ok(false),
        }
    }

    /// Returns ``True`` if the file under path is readable.
    pub fn is_readable(&self) -> PyResult<bool> {
        Ok(true)
    }

    /// Returns ``True`` if the file under path is writable.
    pub fn is_writable(&self) -> PyResult<bool> {
        Ok(true)
    }

    /// Returns ``True`` if the file under path is encrypted.
    pub fn is_encrypted(&self) -> PyResult<bool> {
        Ok(true)
    }

    /// Asks the user if it is okay to overwrite the file.
    fn _may_overwrite(&self) -> PyResult<bool> {
        Ok(true)
    }

    /// Check the version of keyfile and update if needed.
    #[pyo3(signature = (print_result = true, no_prompt = false))]
    pub fn check_and_update_encryption(&self, print_result: bool, no_prompt: bool) {
        // do something
        println!("{:?} {:?}", print_result, no_prompt);
    }

    /// Encrypts the file under the path.
    #[pyo3(signature = (password = None))]
    pub fn encrypt(&self, password: Option<String>) {
        // do something
        println!("{:?}", password);
    }

    /// Decrypts the file under the path.
    #[pyo3(signature = (password = None))]
    pub fn decrypt(&self, password: Option<String>) {
        // do something
        println!("{:?}", password);
    }

    /// Reads the keyfile data from the file.
    fn _read_keyfile_data_from_file(&self) {
        // do something
    }

    /// Writes the keyfile data to the file.
    fn write_keyfile_data_to_file(&self) {
        // do something
    }
}<|MERGE_RESOLUTION|>--- conflicted
+++ resolved
@@ -1,11 +1,9 @@
-use std::env;
 use pyo3::prelude::*;
 use crate::keypair::Keypair;
 
-<<<<<<< HEAD
+use std::env;
 use std::fs;
 use std::path::Path;
-=======
 
 const NACL_SALT: &[u8] = b"\x13q\x83\xdf\xf1Z\t\xbc\x9c\x90\xb5Q\x879\xe9\xb1";
 
@@ -176,7 +174,6 @@
     unimplemented!()
 }
 
->>>>>>> 127f3c65
 
 
 #[pyclass]
