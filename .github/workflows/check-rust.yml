name: Check Rust

concurrency:
  group: check-rust-${{ github.ref }}
  cancel-in-progress: true

on:
  pull_request:

  ## Allow running workflow manually from the Actions tab
  workflow_dispatch:
    inputs:
      verbose:
        description: "Output more information when triggered manually"
        required: false
        default: ""

env:
  CARGO_TERM_COLOR: always
  VERBOSE: ${{ github.events.input.verbose }}

jobs:
  # runs cargo fmt
  cargo-fmt:
    name: cargo fmt
    runs-on: SubtensorCI
<<<<<<< HEAD
    if: ${{ !contains(github.event.pull_request.labels.*.name, 'skip-cargo-audit') }}
=======
    if: ${{ !contains(github.event.pull_request.labels.*.name, 'skip-check-rust') }}
>>>>>>> a38ff17f
    env:
      RUST_BACKTRACE: full
    steps:
      - name: Check-out repository under $GITHUB_WORKSPACE
        uses: actions/checkout@v4

      - name: Install dependencies
        run: sudo apt-get update && sudo apt-get install -y build-essential

      - name: Install Rust Nightly
        run: |
          rustup install nightly
          rustup component add --toolchain nightly-x86_64-unknown-linux-gnu rustfmt

      - name: Utilize Shared Rust Cache
        uses: Swatinem/rust-cache@v2

      - name: cargo fmt
        run: cargo +nightly fmt --check --all

  cargo-clippy-default-features:
    name: cargo clippy
    runs-on: SubtensorCI
<<<<<<< HEAD
    if: ${{ !contains(github.event.pull_request.labels.*.name, 'skip-cargo-audit') }}
=======
    if: ${{ !contains(github.event.pull_request.labels.*.name, 'skip-check-rust') }}
>>>>>>> a38ff17f
    env:
      RUST_BACKTRACE: full
      SKIP_WASM_BUILD: 1
    steps:
      - name: Check-out repository under $GITHUB_WORKSPACE
        uses: actions/checkout@v4

      - name: Install dependencies
        run: |
          sudo apt-get update &&
          sudo apt-get install -y clang curl libssl-dev llvm libudev-dev protobuf-compiler

      - name: Utilize Shared Rust Cache
        uses: Swatinem/rust-cache@v2

      - name: cargo clippy --workspace --all-targets -- -D warnings
        run: cargo clippy --workspace --all-targets -- -D warnings

  cargo-check-lints:
    name: check custom lints
    runs-on: SubtensorCI
<<<<<<< HEAD
    if: ${{ !contains(github.event.pull_request.labels.*.name, 'skip-cargo-audit') }}
=======
    if: ${{ !contains(github.event.pull_request.labels.*.name, 'skip-check-rust') }}
>>>>>>> a38ff17f
    env:
      RUSTFLAGS: -D warnings
      RUST_BACKTRACE: full
      SKIP_WASM_BUILD: 1
    steps:
      - name: Check-out repository under $GITHUB_WORKSPACE
        uses: actions/checkout@v4

      - name: Install dependencies
        run: |
          sudo apt-get update &&
          sudo apt-get install -y clang curl libssl-dev llvm libudev-dev protobuf-compiler

      - name: Utilize Shared Rust Cache
        uses: Swatinem/rust-cache@v2

      - name: check lints
        run: |
          set -o pipefail
          cargo check 2>&1 | sed -r "s/\x1B\[[0-9;]*[mK]//g" | grep "warning:" && exit 1
          echo "No warnings found."


  cargo-clippy-all-features:
    name: cargo clippy --all-features
    runs-on: SubtensorCI
<<<<<<< HEAD
    if: ${{ !contains(github.event.pull_request.labels.*.name, 'skip-cargo-audit') }}
=======
    if: ${{ !contains(github.event.pull_request.labels.*.name, 'skip-check-rust') }}
>>>>>>> a38ff17f
    env:
      RUST_BACKTRACE: full
      SKIP_WASM_BUILD: 1
    steps:
      - name: Check-out repository under $GITHUB_WORKSPACE
        uses: actions/checkout@v4

      - name: Install dependencies
        run: |
          sudo apt-get update &&
          sudo apt-get install -y clang curl libssl-dev llvm libudev-dev protobuf-compiler

      - name: Utilize Shared Rust Cache
        uses: Swatinem/rust-cache@v2

      - name: cargo clippy --workspace --all-targets --all-features -- -D warnings
        run: cargo clippy --workspace --all-targets --all-features -- -D warnings

  # runs cargo test --workspace --all-features
  cargo-test:
    name: cargo test
    runs-on: SubtensorCI
<<<<<<< HEAD
    if: ${{ !contains(github.event.pull_request.labels.*.name, 'skip-cargo-audit') }}
=======
    if: ${{ !contains(github.event.pull_request.labels.*.name, 'skip-check-rust') }}
>>>>>>> a38ff17f
    env:
      RUST_BACKTRACE: full
      SKIP_WASM_BUILD: 1
    steps:
      - name: Check-out repository under $GITHUB_WORKSPACE
        uses: actions/checkout@v4

      - name: Install dependencies
        run: |
          sudo apt-get update &&
          sudo apt-get install -y clang curl libssl-dev llvm libudev-dev protobuf-compiler

      - name: Utilize Shared Rust Cache
        uses: Swatinem/rust-cache@v2

      - name: cargo test --workspace --all-features
        run: cargo test --workspace --all-features

  # ensures cargo fix has no trivial changes that can be applied
  cargo-fix:
    name: cargo fix
    runs-on: SubtensorCI
<<<<<<< HEAD
    if: ${{ !contains(github.event.pull_request.labels.*.name, 'skip-cargo-audit') }}
=======
    if: ${{ !contains(github.event.pull_request.labels.*.name, 'skip-check-rust') }}
>>>>>>> a38ff17f
    env:
      RUST_BACKTRACE: full
      SKIP_WASM_BUILD: 1
    steps:
      - name: Check-out repository under $GITHUB_WORKSPACE
        uses: actions/checkout@v4

      - name: Install dependencies
        run: |
          sudo apt-get update &&
          sudo apt-get install -y clang curl libssl-dev llvm libudev-dev protobuf-compiler

      - name: Utilize Shared Rust Cache
        uses: Swatinem/rust-cache@v2

      - name: cargo fix --workspace
        run: |
          # Run cargo fix on the project
          cargo fix --workspace

          # Check for local git changes
          if ! git diff --exit-code; then
              echo "There are local changes after running 'cargo fix --workspace' ❌"
              exit 1
          else
              echo "No changes detected after running 'cargo fix --workspace' ✅"
          fi

  check-feature-propagation:
    name: zepter run check
    runs-on: SubtensorCI
<<<<<<< HEAD
    if: ${{ !contains(github.event.pull_request.labels.*.name, 'skip-cargo-audit') }}
=======
    if: ${{ !contains(github.event.pull_request.labels.*.name, 'skip-check-rust') }}
>>>>>>> a38ff17f
    steps:
      - name: Checkout
        uses: actions/checkout@v4
        with:
          fetch-depth: 0 # Dont clone historic commits.

      - name: Utilize Shared Rust Cache
        uses: Swatinem/rust-cache@v2

      - name: Install Zepter
        run: cargo install --locked -q zepter && zepter --version

      - name: Check features
        run: zepter run check<|MERGE_RESOLUTION|>--- conflicted
+++ resolved
@@ -24,11 +24,7 @@
   cargo-fmt:
     name: cargo fmt
     runs-on: SubtensorCI
-<<<<<<< HEAD
-    if: ${{ !contains(github.event.pull_request.labels.*.name, 'skip-cargo-audit') }}
-=======
     if: ${{ !contains(github.event.pull_request.labels.*.name, 'skip-check-rust') }}
->>>>>>> a38ff17f
     env:
       RUST_BACKTRACE: full
     steps:
@@ -52,11 +48,7 @@
   cargo-clippy-default-features:
     name: cargo clippy
     runs-on: SubtensorCI
-<<<<<<< HEAD
-    if: ${{ !contains(github.event.pull_request.labels.*.name, 'skip-cargo-audit') }}
-=======
     if: ${{ !contains(github.event.pull_request.labels.*.name, 'skip-check-rust') }}
->>>>>>> a38ff17f
     env:
       RUST_BACKTRACE: full
       SKIP_WASM_BUILD: 1
@@ -78,11 +70,7 @@
   cargo-check-lints:
     name: check custom lints
     runs-on: SubtensorCI
-<<<<<<< HEAD
-    if: ${{ !contains(github.event.pull_request.labels.*.name, 'skip-cargo-audit') }}
-=======
     if: ${{ !contains(github.event.pull_request.labels.*.name, 'skip-check-rust') }}
->>>>>>> a38ff17f
     env:
       RUSTFLAGS: -D warnings
       RUST_BACKTRACE: full
@@ -109,11 +97,7 @@
   cargo-clippy-all-features:
     name: cargo clippy --all-features
     runs-on: SubtensorCI
-<<<<<<< HEAD
-    if: ${{ !contains(github.event.pull_request.labels.*.name, 'skip-cargo-audit') }}
-=======
     if: ${{ !contains(github.event.pull_request.labels.*.name, 'skip-check-rust') }}
->>>>>>> a38ff17f
     env:
       RUST_BACKTRACE: full
       SKIP_WASM_BUILD: 1
@@ -136,11 +120,7 @@
   cargo-test:
     name: cargo test
     runs-on: SubtensorCI
-<<<<<<< HEAD
-    if: ${{ !contains(github.event.pull_request.labels.*.name, 'skip-cargo-audit') }}
-=======
     if: ${{ !contains(github.event.pull_request.labels.*.name, 'skip-check-rust') }}
->>>>>>> a38ff17f
     env:
       RUST_BACKTRACE: full
       SKIP_WASM_BUILD: 1
@@ -163,11 +143,7 @@
   cargo-fix:
     name: cargo fix
     runs-on: SubtensorCI
-<<<<<<< HEAD
-    if: ${{ !contains(github.event.pull_request.labels.*.name, 'skip-cargo-audit') }}
-=======
     if: ${{ !contains(github.event.pull_request.labels.*.name, 'skip-check-rust') }}
->>>>>>> a38ff17f
     env:
       RUST_BACKTRACE: full
       SKIP_WASM_BUILD: 1
@@ -199,11 +175,7 @@
   check-feature-propagation:
     name: zepter run check
     runs-on: SubtensorCI
-<<<<<<< HEAD
-    if: ${{ !contains(github.event.pull_request.labels.*.name, 'skip-cargo-audit') }}
-=======
     if: ${{ !contains(github.event.pull_request.labels.*.name, 'skip-check-rust') }}
->>>>>>> a38ff17f
     steps:
       - name: Checkout
         uses: actions/checkout@v4
